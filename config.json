--- conflicted
+++ resolved
@@ -1,11 +1,6 @@
 {
-<<<<<<< HEAD
-    "ticker": "AMZN",
-    "start_date": "2010-01-01",
-=======
     "ticker": "BTC-USD",
     "start_date": "2012-01-01",
->>>>>>> b5bfbead
     "log_dir": "logs",
     "log_file": "application.log",
     "look_back": 90,
@@ -16,19 +11,15 @@
     "model_path": "model.pth",
     "features": [
         "Close",
-<<<<<<< HEAD
         "SMA_50",
         "SMA_200",
         "EMA",
-=======
-        "SMA",
->>>>>>> b5bfbead
         "MACD",
+        "MACD_Signal",
         "RSI",
         "Bollinger_High",
         "Bollinger_Low",
         "ATR",
-<<<<<<< HEAD
         "OBV",
         "VWAP"
     ],
@@ -40,19 +31,6 @@
         "RSI": 14,
         "Bollinger": 20,
         "ATR": 14
-=======
-        "ADX",
-        "MFI"
-    ],
-    "indicator_windows": {
-        "SMA": 20,
-        "RSI": 14,
-        "Stochastic": 14,
-        "Bollinger": 20,
-        "ATR": 14,
-        "ADX": 14,
-        "MFI": 14
->>>>>>> b5bfbead
     },
     "target": "Close"
 }